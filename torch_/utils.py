import torch
from typing import Tuple, Union, Literal
from numbers import Number

from ..numpy_.utils import (
    perspective_from_fov as __perspective_from_fov, 
    perspective_from_fov_xy as __perspective_from_fov_xy,
    image_uv as __image_uv,
    image_mesh as __image_mesh,
    to_linear_depth as __to_linear_depth,
    to_depth_buffer as __to_depth_buffer,
    view_look_at as __view_look_at,
    chessboard as __chessboard
)

def to_linear_depth(depth_buffer: torch.Tensor, near: float, far: float) -> torch.Tensor:
    return __to_linear_depth(depth_buffer, near, far)

def to_depth_buffer(linear_depth: torch.Tensor) -> torch.Tensor:
    return __to_depth_buffer(linear_depth)


<<<<<<< HEAD
=======
def compute_face_normal(vertices: torch.Tensor, faces: torch.Tensor) -> torch.Tensor:
    """Compute face normals of a triangular mesh

    Args:
        vertices (np.ndarray):  3-dimensional vertices of shape (..., N, 3)
        faces (np.ndarray): triangular face indices of shape (T, 3)

    Returns:
        normals (np.ndarray): face normals of shape (..., T, 3)
    """
    normal = torch.cross(torch.index_select(vertices, dim=-2, index=faces[:, 1]) - torch.index_select(vertices, dim=-2, index=faces[:, 0]), torch.index_select(vertices, dim=-2, index=faces[:, 2]) - torch.index_select(vertices, dim=-2, index=faces[:, 0]))
    normal = normal / (torch.norm(normal, p=2, dim=-1, keepdim=True) + 1e-7)
    return normal

def compute_vertex_normal(vertices: torch.Tensor, faces: torch.Tensor) -> torch.Tensor:
    """Compute vertex normals as mean of adjacent face normals

    Args:
        vertices (np.ndarray): 3-dimensional vertices of shape (..., N, 3)
        faces (np.ndarray): triangular face indices of shape (T, 3)

    Returns:
        normals (np.ndarray): vertex normals of shape (..., N, 3)
    """
    face_normal = compute_face_normal(vertices, faces) # (..., T, 3)
    face_normal = face_normal[..., None, :].repeat(*[1] * (len(vertices.shape) - 1), 3, 1).view(*face_normal.shape[:-2], -1, 3) # (..., T * 3, 3)
    vertex_normal = torch.index_add(torch.zeros_like(vertices), dim=-2, index=faces.view(-1), source=face_normal)
    vertex_normal = vertex_normal / (torch.norm(vertex_normal, p=2, dim=-1, keepdim=True) + 1e-7)
    return vertex_normal

def compute_face_tbn(pos: torch.Tensor, faces_pos: torch.Tensor, uv: torch.Tensor, faces_uv: torch.Tensor) -> torch.Tensor:
    """compute TBN matrix for each face

    Args:
        pos (torch.Tensor): shape (..., N_pos, 3), positions
        faces_pos (torch.Tensor): shape(T, 3) 
        uv (torch.Tensor): shape (..., N_uv, 3) uv coordinates, 
        faces_uv (torch.Tensor): shape(T, 3) 
        
    Returns:
        torch.Tensor: (..., T, 3, 3) TBN matrix for each face. Note TBN vectors is normalized but not orthognal
    """
    e01 = torch.index_select(pos, dim=-2, index=faces_pos[:, 1]) - torch.index_select(pos, dim=-2, index=faces_pos[:, 0])
    e02 = torch.index_select(pos, dim=-2, index=faces_pos[:, 2]) - torch.index_select(pos, dim=-2, index=faces_pos[:, 0])
    uv01 = torch.index_select(uv, dim=-2, index=faces_uv[:, 1]) - torch.index_select(uv, dim=-2, index=faces_uv[:, 0])
    uv02 = torch.index_select(uv, dim=-2, index=faces_uv[:, 2]) - torch.index_select(uv, dim=-2, index=faces_uv[:, 0])
    normal = torch.cross(e01, e02)
    tangent_bitangent = torch.stack([e01, e02], dim=-1) @ torch.inverse(torch.stack([uv01, uv02], dim=-1))
    tbn = torch.cat([tangent_bitangent, normal.unsqueeze(-1)], dim=-1)
    tbn = tbn / (torch.norm(tbn, p=2, dim=-2, keepdim=True) + 1e-7)
    return tbn

def compute_vertex_tbn(faces_topo: torch.Tensor, pos: torch.Tensor, faces_pos: torch.Tensor, uv: torch.Tensor, faces_uv: torch.Tensor) -> torch.Tensor:
    """compute TBN matrix for each face

    Args:
        faces_topo (torch.Tensor): (T, 3), face indice of topology
        pos (torch.Tensor): shape (..., N_pos, 3), positions
        faces_pos (torch.Tensor): shape(T, 3) 
        uv (torch.Tensor): shape (..., N_uv, 3) uv coordinates, 
        faces_uv (torch.Tensor): shape(T, 3) 
        
    Returns:
        torch.Tensor: (..., T, 3, 3) TBN matrix for each face. Note TBN vectors is normalized but not orthognal
    """
    n_vertices = faces_topo.max().item() + 1
    n_tri = faces_topo.shape[-2]
    batch_shape = pos.shape[:-2]
    face_tbn = compute_face_tbn(pos, faces_pos, uv, faces_uv)    # (..., T, 3, 3)
    face_tbn = face_tbn[..., :, None, :, :].repeat(*[1] * len(batch_shape), 1, 3, 1, 1).view(*batch_shape, n_tri * 3, 3, 3)   # (..., T * 3, 3, 3)
    vertex_tbn = torch.index_add(torch.zeros(*batch_shape, n_vertices, 3, 3).to(face_tbn), dim=-3, index=faces_topo.view(-1), source=face_tbn)
    vertex_tbn = vertex_tbn / (torch.norm(vertex_tbn, p=2, dim=-2, keepdim=True) + 1e-7)
    return vertex_tbn

def laplacian(vertices: torch.Tensor, faces: torch.Tensor, weight: Literal['uniform', 'cotangent'] = 'uniform') -> torch.Tensor:
    """Laplacian smooth with cotangent weights

    Args:
        vertices (torch.Tensor): shape (..., N, 3)
        faces (torch.Tensor): shape (T, 3)
    """
    sum_verts = torch.zeros_like(vertices)                          # (..., N, 3)
    sum_weights = torch.zeros(*vertices.shape[:-1]).to(vertices)    # (..., N)
    face_verts = torch.index_select(vertices, -2, faces.view(-1)).view(*vertices.shape[:-2], *faces.shape, vertices.shape[-1])   # (..., T, 3)
    if weight == 'cotangent':
        for i in range(3):
            e1 = face_verts[..., (i + 1) % 3, :] - face_verts[..., i, :]
            e2 = face_verts[..., (i + 2) % 3, :] - face_verts[..., i, :]
            cot_angle = (e1 * e2).sum(dim=-1) / torch.cross(e1, e2, dim=-1).norm(p=2, dim=-1)   # (..., T, 3)
            sum_verts = torch.index_add(sum_verts, -2, faces[:, (i + 1) % 3], face_verts[..., (i + 2) % 3, :] * cot_angle[..., None])
            sum_weights = torch.index_add(sum_weights, -1, faces[:, (i + 1) % 3], cot_angle)
            sum_verts = torch.index_add(sum_verts, -2, faces[:, (i + 2) % 3], face_verts[..., (i + 1) % 3, :] * cot_angle[..., None])
            sum_weights = torch.index_add(sum_weights, -1, faces[:, (i + 2) % 3], cot_angle)
    elif weight == 'uniform':
        for i in range(3):
            sum_verts = torch.index_add(sum_verts, -2, faces[:, i], face_verts[..., (i + 1) % 3, :])
            sum_weights = torch.index_add(sum_weights, -1, faces[:, i], torch.ones_like(face_verts[..., i, 0]))
    else:
        raise NotImplementedError
    return sum_verts / (sum_weights[..., None] + 1e-7)

def laplacian_smooth_mesh(vertices: torch.Tensor, faces: torch.Tensor, weight: Literal['uniform', 'cotangent'] = 'uniform', times: int = 5) -> torch.Tensor:
    """Laplacian smooth with cotangent weights

    Args:
        vertices (torch.Tensor): shape (..., N, 3)
        faces (torch.Tensor): shape (T, 3)
    """
    for _ in range(times):
        vertices = laplacian(vertices, faces, weight)
    return vertices

def taubin_smooth_mesh(vertices: torch.Tensor, faces: torch.Tensor, lambda_: float = 0.5, mu_: float = -0.51) -> torch.Tensor:
    """Taubin smooth mesh

    Args:
        vertices (torch.Tensor): _description_
        faces (torch.Tensor): _description_
        lambda_ (float, optional): _description_. Defaults to 0.5.
        mu_ (float, optional): _description_. Defaults to -0.51.

    Returns:
        torch.Tensor: _description_
    """
    pt = vertices + lambda_ * laplacian_smooth_mesh(vertices, faces)
    p = pt + mu_ * laplacian_smooth_mesh(pt, faces)
    return p

def laplacian_hc_smooth_mesh(vertices: torch.Tensor, faces: torch.Tensor, times: int = 5, alpha: float = 0.5, beta: float = 0.5, weight: Literal['uniform', 'cotangent'] = 'uniform'):
    """HC algorithm from Improved Laplacian Smoothing of Noisy Surface Meshes by J.Vollmer et al.
    """
    p = vertices
    for i in range(times):
        q = p
        p = laplacian_smooth_mesh(vertices, faces, weight)
        b = p - (alpha * vertices + (1 - alpha) * q)
        p = p - (beta * b + (1 - beta) * laplacian_smooth_mesh(b, faces, weight)) * 0.8
    return p

def rodrigues(rot_vecs: torch.Tensor) -> torch.Tensor:
    """Calculates the rotation matrices for a batch of rotation vectors. (code from SMPLX)

    Args:
        rot_vecs (torch.Tensor): shape (..., 3), axis-angle vetors

    Returns:
        torch.Tensor: shape (..., 3, 3) The rotation matrices for the given axis-angle parameters
    """
    batch_shape = rot_vecs.shape[:-1]
    device, dtype = rot_vecs.device, rot_vecs.dtype

    angle = torch.norm(rot_vecs + 1e-8, dim=-1, keepdim=True)
    rot_dir = rot_vecs / angle

    cos = torch.cos(angle)[..., None, :]
    sin = torch.sin(angle)[..., None, :]

    # Bx1 arrays
    rx, ry, rz = torch.split(rot_dir, 1, dim=-1)
    K = torch.zeros((*batch_shape, 3, 3), dtype=dtype, device=device)

    zeros = torch.zeros((*batch_shape, 1), dtype=dtype, device=device)
    K = torch.cat([zeros, -rz, ry, rz, zeros, -rx, -ry, rx, zeros], dim=1).view((*batch_shape, 3, 3))

    ident = torch.eye(3, dtype=dtype, device=device)
    rot_mat = ident + sin * K + (1 - cos) * torch.bmm(K, K)
    return rot_mat

def perspective_from_fov(fov: float, width: int, height: int, near: float, far: float) -> torch.Tensor:
    return torch.from_numpy(__perspective_from_fov(fov, width, height, near, far))

def perspective_from_fov_xy(fov_x: float, fov_y: float, near: float, far: float) -> torch.Tensor:
    return torch.from_numpy(__perspective_from_fov_xy(fov_x, fov_y, near, far))

def perspective_to_intrinsic(perspective: torch.Tensor) -> torch.Tensor:
    """OpenGL convention perspective matrix to OpenCV convention intrinsic

    Args:
        perspective (torch.Tensor): shape (4, 4) or (..., 4, 4), OpenGL convention perspective matrix

    Returns:
        torch.Tensor: shape (3, 3) or (..., 3, 3), OpenCV convention intrinsic
    """
    fx, fy = perspective[..., 0, 0], perspective[..., 1, 1]
    cx, cy = perspective[..., 0, 2], perspective[..., 1, 2]
    zero = torch.zeros_like(fx)
    one = torch.full_like(fx, -1)

    matrix = [
        [0.5 * fx,     zero, -0.5 * cx + 0.5],
        [    zero, 0.5 * fy,  0.5 * cy + 0.5],
        [    zero,     zero,             one]]
    return torch.stack([torch.stack(row, dim=-1) for row in matrix], dim=-2)

def intrinsic_to_perspective(intrinsic: torch.Tensor, near: float, far: float) -> torch.Tensor:
    """OpenGL convention perspective matrix to OpenCV convention intrinsic

    Args:
        intrinsic (torch.Tensor): shape (3, 3) or (..., 3, 3), OpenCV convention intrinsic
        near (float): near plane to clip
        far (float): far plane to clip
    Returns:
        torch.Tensor: shape (4, 4) or (..., 4, 4), OpenGL convention perspective matrix
    """
    fx, fy = intrinsic[..., 0, 0], intrinsic[..., 1, 1]
    cx, cy = intrinsic[..., 0, 2], intrinsic[..., 1, 2]
    zero = torch.zeros_like(fx)
    negone = torch.full_like(fx, -1)
    a = torch.full_like(fx, (near + far) / (near - far))
    b = torch.full_like(fx, 2. * near * far / (near - far))

    matrix = [
        [2 * fx,   zero,  -2 * cx + 1, zero],
        [  zero, 2 * fy,   2 * cy - 1, zero],
        [  zero,   zero,            a,    b],
        [  zero,   zero,       negone, zero]]
    return torch.stack([torch.stack(row, dim=-1) for row in matrix], dim=-2)

def extrinsic_to_view(extrinsic: torch.Tensor) -> torch.Tensor:
    """OpenCV convention camera extrinsic to OpenGL convention view matrix

    Args:
        extrinsic (torch.Tensor): shape (4, 4) or (..., 4, 4), OpenCV convention camera extrinsic

    Returns:
        torch.Tensor: shape (4, 4) or (..., 4, 4) OpenGL convention view matrix
    """
    return torch.inverse(extrinsic) @ torch.diag(torch.tensor([1, -1, -1, 1])).to(extrinsic)

def view_to_extrinsic(view: torch.Tensor) -> torch.Tensor:
    """OpenCV convention camera extrinsic to OpenGL convention view matrix

    Args:
        view (torch.Tensor): shape (4, 4) or (..., 4, 4), OpenGL convention view matrix

    Returns:
        torch.Tensor: shape (4, 4) or (..., 4, 4) OpenCV convention camera extrinsic
    """
    return torch.diag(torch.tensor([1, -1, -1, 1])).to(view) @ torch.inverse(view)

def camera_cv_to_gl(extrinsic: torch.Tensor, intrinsic: torch.Tensor, near: float, far: float):
    """Convert OpenCV convention camera extrinsic & intrinsic to OpenGL convention view matrix and perspective matrix

    Args:
        extrinsic (torch.Tensor): shape (4, 4) or (..., 4, 4), OpenCV convention camera extrinsic
        intrinsic (torch.Tensor): shape (3, 3) or (..., 3, 3), OpenCV convention intrinsic
        near (float): near plane to clip
        far (float): far plane to clip

    Returns:
        view (torch.Tensor): shape (4, 4) or (..., 4, 4), OpenGL convention view matrix
        perspective (torch.Tensor): shape (4, 4) or (..., 4, 4), OpenGL convention perspective matrix
    """
    return extrinsic_to_view(extrinsic), intrinsic_to_perspective(intrinsic, near, far)

def camera_gl_to_cv(view, perspective):
    """Convert OpenGL convention view matrix & perspective matrix to OpenCV convention camera extrinsic & intrinsic 

    Args:
        view (torch.Tensor): shape (4, 4) or (..., 4, 4), OpenGL convention view matrix
        perspective (torch.Tensor): shape (4, 4) or (..., 4, 4), OpenGL convention perspective matrix

    Returns:
        view (torch.Tensor): shape (4, 4) or (..., 4, 4), OpenCV convention camera extrinsic
        perspective (torch.Tensor): shape (3, 3) or (..., 3, 3), OpenCV convention intrinsic
    """
    return view_to_extrinsic(view), perspective_to_intrinsic(perspective)

def normalize_intrinsic(intrinsic: torch.Tensor, width: int, height: int) -> torch.Tensor:
    """normalize camera intrinsic
    Args:
        intrinsic (torch.Tensor): shape (..., 3, 3) 
        width (int): image width
        height (int): image height

    Returns:
        (torch.Tensor): shape (..., 3, 3), same as input intrinsic. Normalized intrinsic(s)
    """
    return intrinsic * torch.tensor([1 / width, 1 / height, 1])[:, None].to(intrinsic)

def crop_intrinsic(intrinsic: torch.Tensor, width: int, height: int, left: int, top: int, crop_width: int, crop_height: int):
    """Evaluate the new intrinsic(s) after crop the image: cropped_img = img[top:bottom, left:right]

    Args:
        intrinsic (torch.Tensor): shape (3, 3), a normalized camera intrinsic
        width (int): 
        height (int): 
        top (int): 
        left (int): 
        bottom (int): 
        right (int): 
    """
    s = torch.tensor([
        [width / crop_width, 0, -left / crop_width], 
        [0, height / crop_height,  -top / crop_height], 
        [0., 0., 1.]]).to(intrinsic)
    return s @ intrinsic
>>>>>>> 6904af0c

def view_look_at(eye: torch.Tensor, look_at: torch.Tensor, up: torch.Tensor) -> torch.Tensor:
    """Return a view matrix looking at something

    Args:
        eye (torch.Tensor): shape (3,) eye position
        look_at (torch.Tensor): shape (3,) the point to look at
        up (torch.Tensor): shape (3,) head up direction (y axis in screen space). Not necessarily othogonal to view direction

    Returns:
        view: shape (4, 4), view matrix
    """
    z = eye - look_at
    z = z / z.norm(keepdim=True)
    y = up - torch.sum(up * z, dim=-1, keepdim=True) * z
    y = y / y.norm(keepdim=True)
    x = torch.cross(y, z)
    return torch.cat([torch.stack([x, y, z, eye], axis=-1), torch.tensor([[0., 0., 0., 1.]])], axis=-2)

def image_uv(width: int, height: int):
    return torch.from_numpy(__image_uv(width, height))

def image_mesh(width: int, height: int, mask: torch.Tensor = None):
    uv, faces = __image_mesh(width, height, mask.cpu().numpy() if mask is not None else None)
    uv, faces = torch.from_numpy(uv), torch.from_numpy(faces)
    if mask is not None:
        uv, faces= uv.to(mask.device), faces.to(mask.device)
    return uv, faces



def chessboard(width: int, height: int, grid_size: int, color_a: torch.Tensor, color_b: torch.Tensor) -> torch.Tensor:
    """get a chessboard image

    Args:
        width (int): image width
        height (int): image height
        grid_size (int): size of chessboard grid
        color_a (torch.Tensor): shape (chanenls,), color of the grid at the top-left corner
        color_b (torch.Tensor): shape (chanenls,), color in complementary grids

    Returns:
        image (np.ndarray): shape (height, width, channels), chessboard image
    """
    x = torch.div(torch.arange(width), grid_size, rounding_mode='floor')
    y = torch.div(torch.arange(height), grid_size, rounding_mode='floor')
    mask = ((x[None, :] + y[:, None]) % 2).to(color_a)
    image = (1 - mask[..., None]) * color_a + mask[..., None] * color_b
    return image<|MERGE_RESOLUTION|>--- conflicted
+++ resolved
@@ -3,14 +3,10 @@
 from numbers import Number
 
 from ..numpy_.utils import (
-    perspective_from_fov as __perspective_from_fov, 
-    perspective_from_fov_xy as __perspective_from_fov_xy,
     image_uv as __image_uv,
     image_mesh as __image_mesh,
     to_linear_depth as __to_linear_depth,
     to_depth_buffer as __to_depth_buffer,
-    view_look_at as __view_look_at,
-    chessboard as __chessboard
 )
 
 def to_linear_depth(depth_buffer: torch.Tensor, near: float, far: float) -> torch.Tensor:
@@ -18,308 +14,6 @@
 
 def to_depth_buffer(linear_depth: torch.Tensor) -> torch.Tensor:
     return __to_depth_buffer(linear_depth)
-
-
-<<<<<<< HEAD
-=======
-def compute_face_normal(vertices: torch.Tensor, faces: torch.Tensor) -> torch.Tensor:
-    """Compute face normals of a triangular mesh
-
-    Args:
-        vertices (np.ndarray):  3-dimensional vertices of shape (..., N, 3)
-        faces (np.ndarray): triangular face indices of shape (T, 3)
-
-    Returns:
-        normals (np.ndarray): face normals of shape (..., T, 3)
-    """
-    normal = torch.cross(torch.index_select(vertices, dim=-2, index=faces[:, 1]) - torch.index_select(vertices, dim=-2, index=faces[:, 0]), torch.index_select(vertices, dim=-2, index=faces[:, 2]) - torch.index_select(vertices, dim=-2, index=faces[:, 0]))
-    normal = normal / (torch.norm(normal, p=2, dim=-1, keepdim=True) + 1e-7)
-    return normal
-
-def compute_vertex_normal(vertices: torch.Tensor, faces: torch.Tensor) -> torch.Tensor:
-    """Compute vertex normals as mean of adjacent face normals
-
-    Args:
-        vertices (np.ndarray): 3-dimensional vertices of shape (..., N, 3)
-        faces (np.ndarray): triangular face indices of shape (T, 3)
-
-    Returns:
-        normals (np.ndarray): vertex normals of shape (..., N, 3)
-    """
-    face_normal = compute_face_normal(vertices, faces) # (..., T, 3)
-    face_normal = face_normal[..., None, :].repeat(*[1] * (len(vertices.shape) - 1), 3, 1).view(*face_normal.shape[:-2], -1, 3) # (..., T * 3, 3)
-    vertex_normal = torch.index_add(torch.zeros_like(vertices), dim=-2, index=faces.view(-1), source=face_normal)
-    vertex_normal = vertex_normal / (torch.norm(vertex_normal, p=2, dim=-1, keepdim=True) + 1e-7)
-    return vertex_normal
-
-def compute_face_tbn(pos: torch.Tensor, faces_pos: torch.Tensor, uv: torch.Tensor, faces_uv: torch.Tensor) -> torch.Tensor:
-    """compute TBN matrix for each face
-
-    Args:
-        pos (torch.Tensor): shape (..., N_pos, 3), positions
-        faces_pos (torch.Tensor): shape(T, 3) 
-        uv (torch.Tensor): shape (..., N_uv, 3) uv coordinates, 
-        faces_uv (torch.Tensor): shape(T, 3) 
-        
-    Returns:
-        torch.Tensor: (..., T, 3, 3) TBN matrix for each face. Note TBN vectors is normalized but not orthognal
-    """
-    e01 = torch.index_select(pos, dim=-2, index=faces_pos[:, 1]) - torch.index_select(pos, dim=-2, index=faces_pos[:, 0])
-    e02 = torch.index_select(pos, dim=-2, index=faces_pos[:, 2]) - torch.index_select(pos, dim=-2, index=faces_pos[:, 0])
-    uv01 = torch.index_select(uv, dim=-2, index=faces_uv[:, 1]) - torch.index_select(uv, dim=-2, index=faces_uv[:, 0])
-    uv02 = torch.index_select(uv, dim=-2, index=faces_uv[:, 2]) - torch.index_select(uv, dim=-2, index=faces_uv[:, 0])
-    normal = torch.cross(e01, e02)
-    tangent_bitangent = torch.stack([e01, e02], dim=-1) @ torch.inverse(torch.stack([uv01, uv02], dim=-1))
-    tbn = torch.cat([tangent_bitangent, normal.unsqueeze(-1)], dim=-1)
-    tbn = tbn / (torch.norm(tbn, p=2, dim=-2, keepdim=True) + 1e-7)
-    return tbn
-
-def compute_vertex_tbn(faces_topo: torch.Tensor, pos: torch.Tensor, faces_pos: torch.Tensor, uv: torch.Tensor, faces_uv: torch.Tensor) -> torch.Tensor:
-    """compute TBN matrix for each face
-
-    Args:
-        faces_topo (torch.Tensor): (T, 3), face indice of topology
-        pos (torch.Tensor): shape (..., N_pos, 3), positions
-        faces_pos (torch.Tensor): shape(T, 3) 
-        uv (torch.Tensor): shape (..., N_uv, 3) uv coordinates, 
-        faces_uv (torch.Tensor): shape(T, 3) 
-        
-    Returns:
-        torch.Tensor: (..., T, 3, 3) TBN matrix for each face. Note TBN vectors is normalized but not orthognal
-    """
-    n_vertices = faces_topo.max().item() + 1
-    n_tri = faces_topo.shape[-2]
-    batch_shape = pos.shape[:-2]
-    face_tbn = compute_face_tbn(pos, faces_pos, uv, faces_uv)    # (..., T, 3, 3)
-    face_tbn = face_tbn[..., :, None, :, :].repeat(*[1] * len(batch_shape), 1, 3, 1, 1).view(*batch_shape, n_tri * 3, 3, 3)   # (..., T * 3, 3, 3)
-    vertex_tbn = torch.index_add(torch.zeros(*batch_shape, n_vertices, 3, 3).to(face_tbn), dim=-3, index=faces_topo.view(-1), source=face_tbn)
-    vertex_tbn = vertex_tbn / (torch.norm(vertex_tbn, p=2, dim=-2, keepdim=True) + 1e-7)
-    return vertex_tbn
-
-def laplacian(vertices: torch.Tensor, faces: torch.Tensor, weight: Literal['uniform', 'cotangent'] = 'uniform') -> torch.Tensor:
-    """Laplacian smooth with cotangent weights
-
-    Args:
-        vertices (torch.Tensor): shape (..., N, 3)
-        faces (torch.Tensor): shape (T, 3)
-    """
-    sum_verts = torch.zeros_like(vertices)                          # (..., N, 3)
-    sum_weights = torch.zeros(*vertices.shape[:-1]).to(vertices)    # (..., N)
-    face_verts = torch.index_select(vertices, -2, faces.view(-1)).view(*vertices.shape[:-2], *faces.shape, vertices.shape[-1])   # (..., T, 3)
-    if weight == 'cotangent':
-        for i in range(3):
-            e1 = face_verts[..., (i + 1) % 3, :] - face_verts[..., i, :]
-            e2 = face_verts[..., (i + 2) % 3, :] - face_verts[..., i, :]
-            cot_angle = (e1 * e2).sum(dim=-1) / torch.cross(e1, e2, dim=-1).norm(p=2, dim=-1)   # (..., T, 3)
-            sum_verts = torch.index_add(sum_verts, -2, faces[:, (i + 1) % 3], face_verts[..., (i + 2) % 3, :] * cot_angle[..., None])
-            sum_weights = torch.index_add(sum_weights, -1, faces[:, (i + 1) % 3], cot_angle)
-            sum_verts = torch.index_add(sum_verts, -2, faces[:, (i + 2) % 3], face_verts[..., (i + 1) % 3, :] * cot_angle[..., None])
-            sum_weights = torch.index_add(sum_weights, -1, faces[:, (i + 2) % 3], cot_angle)
-    elif weight == 'uniform':
-        for i in range(3):
-            sum_verts = torch.index_add(sum_verts, -2, faces[:, i], face_verts[..., (i + 1) % 3, :])
-            sum_weights = torch.index_add(sum_weights, -1, faces[:, i], torch.ones_like(face_verts[..., i, 0]))
-    else:
-        raise NotImplementedError
-    return sum_verts / (sum_weights[..., None] + 1e-7)
-
-def laplacian_smooth_mesh(vertices: torch.Tensor, faces: torch.Tensor, weight: Literal['uniform', 'cotangent'] = 'uniform', times: int = 5) -> torch.Tensor:
-    """Laplacian smooth with cotangent weights
-
-    Args:
-        vertices (torch.Tensor): shape (..., N, 3)
-        faces (torch.Tensor): shape (T, 3)
-    """
-    for _ in range(times):
-        vertices = laplacian(vertices, faces, weight)
-    return vertices
-
-def taubin_smooth_mesh(vertices: torch.Tensor, faces: torch.Tensor, lambda_: float = 0.5, mu_: float = -0.51) -> torch.Tensor:
-    """Taubin smooth mesh
-
-    Args:
-        vertices (torch.Tensor): _description_
-        faces (torch.Tensor): _description_
-        lambda_ (float, optional): _description_. Defaults to 0.5.
-        mu_ (float, optional): _description_. Defaults to -0.51.
-
-    Returns:
-        torch.Tensor: _description_
-    """
-    pt = vertices + lambda_ * laplacian_smooth_mesh(vertices, faces)
-    p = pt + mu_ * laplacian_smooth_mesh(pt, faces)
-    return p
-
-def laplacian_hc_smooth_mesh(vertices: torch.Tensor, faces: torch.Tensor, times: int = 5, alpha: float = 0.5, beta: float = 0.5, weight: Literal['uniform', 'cotangent'] = 'uniform'):
-    """HC algorithm from Improved Laplacian Smoothing of Noisy Surface Meshes by J.Vollmer et al.
-    """
-    p = vertices
-    for i in range(times):
-        q = p
-        p = laplacian_smooth_mesh(vertices, faces, weight)
-        b = p - (alpha * vertices + (1 - alpha) * q)
-        p = p - (beta * b + (1 - beta) * laplacian_smooth_mesh(b, faces, weight)) * 0.8
-    return p
-
-def rodrigues(rot_vecs: torch.Tensor) -> torch.Tensor:
-    """Calculates the rotation matrices for a batch of rotation vectors. (code from SMPLX)
-
-    Args:
-        rot_vecs (torch.Tensor): shape (..., 3), axis-angle vetors
-
-    Returns:
-        torch.Tensor: shape (..., 3, 3) The rotation matrices for the given axis-angle parameters
-    """
-    batch_shape = rot_vecs.shape[:-1]
-    device, dtype = rot_vecs.device, rot_vecs.dtype
-
-    angle = torch.norm(rot_vecs + 1e-8, dim=-1, keepdim=True)
-    rot_dir = rot_vecs / angle
-
-    cos = torch.cos(angle)[..., None, :]
-    sin = torch.sin(angle)[..., None, :]
-
-    # Bx1 arrays
-    rx, ry, rz = torch.split(rot_dir, 1, dim=-1)
-    K = torch.zeros((*batch_shape, 3, 3), dtype=dtype, device=device)
-
-    zeros = torch.zeros((*batch_shape, 1), dtype=dtype, device=device)
-    K = torch.cat([zeros, -rz, ry, rz, zeros, -rx, -ry, rx, zeros], dim=1).view((*batch_shape, 3, 3))
-
-    ident = torch.eye(3, dtype=dtype, device=device)
-    rot_mat = ident + sin * K + (1 - cos) * torch.bmm(K, K)
-    return rot_mat
-
-def perspective_from_fov(fov: float, width: int, height: int, near: float, far: float) -> torch.Tensor:
-    return torch.from_numpy(__perspective_from_fov(fov, width, height, near, far))
-
-def perspective_from_fov_xy(fov_x: float, fov_y: float, near: float, far: float) -> torch.Tensor:
-    return torch.from_numpy(__perspective_from_fov_xy(fov_x, fov_y, near, far))
-
-def perspective_to_intrinsic(perspective: torch.Tensor) -> torch.Tensor:
-    """OpenGL convention perspective matrix to OpenCV convention intrinsic
-
-    Args:
-        perspective (torch.Tensor): shape (4, 4) or (..., 4, 4), OpenGL convention perspective matrix
-
-    Returns:
-        torch.Tensor: shape (3, 3) or (..., 3, 3), OpenCV convention intrinsic
-    """
-    fx, fy = perspective[..., 0, 0], perspective[..., 1, 1]
-    cx, cy = perspective[..., 0, 2], perspective[..., 1, 2]
-    zero = torch.zeros_like(fx)
-    one = torch.full_like(fx, -1)
-
-    matrix = [
-        [0.5 * fx,     zero, -0.5 * cx + 0.5],
-        [    zero, 0.5 * fy,  0.5 * cy + 0.5],
-        [    zero,     zero,             one]]
-    return torch.stack([torch.stack(row, dim=-1) for row in matrix], dim=-2)
-
-def intrinsic_to_perspective(intrinsic: torch.Tensor, near: float, far: float) -> torch.Tensor:
-    """OpenGL convention perspective matrix to OpenCV convention intrinsic
-
-    Args:
-        intrinsic (torch.Tensor): shape (3, 3) or (..., 3, 3), OpenCV convention intrinsic
-        near (float): near plane to clip
-        far (float): far plane to clip
-    Returns:
-        torch.Tensor: shape (4, 4) or (..., 4, 4), OpenGL convention perspective matrix
-    """
-    fx, fy = intrinsic[..., 0, 0], intrinsic[..., 1, 1]
-    cx, cy = intrinsic[..., 0, 2], intrinsic[..., 1, 2]
-    zero = torch.zeros_like(fx)
-    negone = torch.full_like(fx, -1)
-    a = torch.full_like(fx, (near + far) / (near - far))
-    b = torch.full_like(fx, 2. * near * far / (near - far))
-
-    matrix = [
-        [2 * fx,   zero,  -2 * cx + 1, zero],
-        [  zero, 2 * fy,   2 * cy - 1, zero],
-        [  zero,   zero,            a,    b],
-        [  zero,   zero,       negone, zero]]
-    return torch.stack([torch.stack(row, dim=-1) for row in matrix], dim=-2)
-
-def extrinsic_to_view(extrinsic: torch.Tensor) -> torch.Tensor:
-    """OpenCV convention camera extrinsic to OpenGL convention view matrix
-
-    Args:
-        extrinsic (torch.Tensor): shape (4, 4) or (..., 4, 4), OpenCV convention camera extrinsic
-
-    Returns:
-        torch.Tensor: shape (4, 4) or (..., 4, 4) OpenGL convention view matrix
-    """
-    return torch.inverse(extrinsic) @ torch.diag(torch.tensor([1, -1, -1, 1])).to(extrinsic)
-
-def view_to_extrinsic(view: torch.Tensor) -> torch.Tensor:
-    """OpenCV convention camera extrinsic to OpenGL convention view matrix
-
-    Args:
-        view (torch.Tensor): shape (4, 4) or (..., 4, 4), OpenGL convention view matrix
-
-    Returns:
-        torch.Tensor: shape (4, 4) or (..., 4, 4) OpenCV convention camera extrinsic
-    """
-    return torch.diag(torch.tensor([1, -1, -1, 1])).to(view) @ torch.inverse(view)
-
-def camera_cv_to_gl(extrinsic: torch.Tensor, intrinsic: torch.Tensor, near: float, far: float):
-    """Convert OpenCV convention camera extrinsic & intrinsic to OpenGL convention view matrix and perspective matrix
-
-    Args:
-        extrinsic (torch.Tensor): shape (4, 4) or (..., 4, 4), OpenCV convention camera extrinsic
-        intrinsic (torch.Tensor): shape (3, 3) or (..., 3, 3), OpenCV convention intrinsic
-        near (float): near plane to clip
-        far (float): far plane to clip
-
-    Returns:
-        view (torch.Tensor): shape (4, 4) or (..., 4, 4), OpenGL convention view matrix
-        perspective (torch.Tensor): shape (4, 4) or (..., 4, 4), OpenGL convention perspective matrix
-    """
-    return extrinsic_to_view(extrinsic), intrinsic_to_perspective(intrinsic, near, far)
-
-def camera_gl_to_cv(view, perspective):
-    """Convert OpenGL convention view matrix & perspective matrix to OpenCV convention camera extrinsic & intrinsic 
-
-    Args:
-        view (torch.Tensor): shape (4, 4) or (..., 4, 4), OpenGL convention view matrix
-        perspective (torch.Tensor): shape (4, 4) or (..., 4, 4), OpenGL convention perspective matrix
-
-    Returns:
-        view (torch.Tensor): shape (4, 4) or (..., 4, 4), OpenCV convention camera extrinsic
-        perspective (torch.Tensor): shape (3, 3) or (..., 3, 3), OpenCV convention intrinsic
-    """
-    return view_to_extrinsic(view), perspective_to_intrinsic(perspective)
-
-def normalize_intrinsic(intrinsic: torch.Tensor, width: int, height: int) -> torch.Tensor:
-    """normalize camera intrinsic
-    Args:
-        intrinsic (torch.Tensor): shape (..., 3, 3) 
-        width (int): image width
-        height (int): image height
-
-    Returns:
-        (torch.Tensor): shape (..., 3, 3), same as input intrinsic. Normalized intrinsic(s)
-    """
-    return intrinsic * torch.tensor([1 / width, 1 / height, 1])[:, None].to(intrinsic)
-
-def crop_intrinsic(intrinsic: torch.Tensor, width: int, height: int, left: int, top: int, crop_width: int, crop_height: int):
-    """Evaluate the new intrinsic(s) after crop the image: cropped_img = img[top:bottom, left:right]
-
-    Args:
-        intrinsic (torch.Tensor): shape (3, 3), a normalized camera intrinsic
-        width (int): 
-        height (int): 
-        top (int): 
-        left (int): 
-        bottom (int): 
-        right (int): 
-    """
-    s = torch.tensor([
-        [width / crop_width, 0, -left / crop_width], 
-        [0, height / crop_height,  -top / crop_height], 
-        [0., 0., 1.]]).to(intrinsic)
-    return s @ intrinsic
->>>>>>> 6904af0c
 
 def view_look_at(eye: torch.Tensor, look_at: torch.Tensor, up: torch.Tensor) -> torch.Tensor:
     """Return a view matrix looking at something
@@ -349,8 +43,6 @@
         uv, faces= uv.to(mask.device), faces.to(mask.device)
     return uv, faces
 
-
-
 def chessboard(width: int, height: int, grid_size: int, color_a: torch.Tensor, color_b: torch.Tensor) -> torch.Tensor:
     """get a chessboard image
 
