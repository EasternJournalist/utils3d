--- conflicted
+++ resolved
@@ -46,7 +46,6 @@
         [0., 0., 1.],
     ], dtype=np.float32)
 
-<<<<<<< HEAD
 def perspective_to_intrinsic(perspective: np.ndarray) -> np.ndarray:
     """OpenGL convention perspective matrix to OpenCV convention intrinsic
 
@@ -140,42 +139,29 @@
         perspective (np.ndarrray): shape (3, 3) or (..., 3, 3), OpenCV convention intrinsic
     """
     return view_to_extrinsic(view), perspective_to_intrinsic(perspective)
-=======
-def pixel_to_uv(pixel: np.ndarray, W: int, H: int) -> np.ndarray:
-    """
-    Args:
-        pixel(np.ndarray): pixel coordinrates defined on image space,  x range is (0, W - 1), 
-        y range is (0, H - 1)
+
+def pixel_to_uv(pixel: np.ndarray, width: int, height: int) -> np.ndarray:
+    """
+    Args:
+        pixel(np.ndarray): pixel coordinrates defined in image space,  x range is (0, W - 1), y range is (0, H - 1)
         W (int): image width
         H (int): image height
     Returns:
-        uv(np.ndarray): pixel coordinrates defined on uv space, the range is (0, 1)
-    """
-    pixel_x = pixel[..., 0].copy()
-    pixel_y = pixel[..., 1].copy()
-    u = (pixel_x + 0.5) / W
-    v = (pixel_y + 0.5) / H
-
-    return np.stack([u, v], axis=-1)
-
-def pixel_to_ndc(pixel: np.ndarray, W: int, H: int) -> np.ndarray:
-    """
-    Args:
-        pixel(np.ndarray): pixel coordinrates defined on image space,  x range is (0, W - 1), 
-        y range is (0, H - 1)
+        uv(np.ndarray): pixel coordinrates defined in uv space, the range is (0, 1)
+    """
+    uv = (pixel + 0.5) / np.array([width, height])
+    return uv
+
+def pixel_to_ndc(pixel: np.ndarray, width: int, height: int) -> np.ndarray:
+    """
+    Args:
+        pixel(np.ndarray): pixel coordinrates defined in image space, x range is (0, W - 1), y range is (0, H - 1)
         W (int): image width
         H (int): image height
     Returns:
-        ndc(np.ndarray): pixel coordinrates defined on ndc space, the range is (-1, 1)
-    """
-    pixel_x = pixel[..., 0].copy()
-    pixel_y = pixel[..., 1].copy()
-    pixel_y = H - 1 - pixel_y
-    x = (pixel_x + 0.5) / W
-    y = (pixel_y + 0.5) / H
-
-    return 2 * np.stack([x, y], axis=-1) - 1
->>>>>>> c594b71a
+        ndc(np.ndarray): pixel coordinrates defined in ndc space, the range is (-1, 1)
+    """
+    return np.array([2, -2]) * pixel_to_uv(pixel, width, height) + np.array([-1, 1])
 
 def image_uv(width: int, height: int) -> np.ndarray:
     """Get image space UV grid, ranging in [0, 1]. 
