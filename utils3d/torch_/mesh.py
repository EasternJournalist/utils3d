--- conflicted
+++ resolved
@@ -41,11 +41,7 @@
 
 
     Returns:
-<<<<<<< HEAD
         (torch.Tensor): [L * (P - 2), 3] triangular faces
-=======
-        (torch.Tensor): [..., L * (N - 2), 3] triangular faces
->>>>>>> 3543c9ec
     """
     if faces.shape[-1] == 3:
         return faces
@@ -53,12 +49,8 @@
     if vertices is not None:
         assert faces.shape[-1] == 4, "now only support quad mesh"
         if backslash is None:
-<<<<<<< HEAD
-            backslash = torch.norm(vertices[faces[..., 0]] - vertices[faces[..., 2]], p=2, dim=-1) < torch.norm(vertices[faces[..., 1]] - vertices[faces[..., 3]], p=2, dim=-1)
-=======
-            index = torch.arange(N)[:, None]
-            backslash = torch.norm(vertices[index, faces[..., 0].long()] - vertices[index, faces[..., 2].long()], p=2, dim=-1) < torch.norm(vertices[index, faces[..., 1].long()] - vertices[index, faces[..., 3].long()], p=2, dim=-1)
->>>>>>> 3543c9ec
+            backslash = torch.norm(vertices[faces[..., 0]] - vertices[faces[..., 2]], p=2, dim=-1) < \
+                        torch.norm(vertices[faces[..., 1]] - vertices[faces[..., 3]], p=2, dim=-1)
     if backslash is None:
         loop_indice = torch.stack([
             torch.zeros(P - 2, dtype=int),
